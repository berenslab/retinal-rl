"""Defines the base class for neural circuits."""

import inspect
from abc import ABC, abstractmethod
from typing import Any, List, Type, get_type_hints

import torch
import torch.nn as nn
import torchscan

<<<<<<< HEAD
ACTIVATION_MAP = {
    "elu": lambda: nn.ELU(inplace=False),
    "relu": lambda: nn.ReLU(inplace=False),
    "tanh": lambda: nn.Tanh(),
    "softplus": lambda: nn.Softplus(),
    "identity": lambda: nn.Identity(inplace=False),
    "leakyrelu": lambda: nn.LeakyReLU(negative_slope=0.01, inplace=False),
}
=======
from retinal_rl.models.util import Activation
>>>>>>> 808b968f


class NeuralCircuit(nn.Module, ABC):
    """Base class for neural circuits."""

    def __init__(
        self,
        input_shape: List[int],
    ) -> None:
        """Initialize the base model.

        Args:
        ----
        input_shape (List[int]): Shape of the input tensor.

        """
        super().__init__()

        self._input_shape = input_shape

    def __init_subclass__(cls: Type[Any], **kwargs: Any) -> None:
        """Enforces that subclasses have specific parameters in their constructors.

        Args:
        ----
        **kwargs: Additional keyword arguments.

        """
        super().__init_subclass__(**kwargs)

        # Ensure that the __init__ method includes input_shape
        init = cls.__init__
        if not inspect.isfunction(init):
            raise TypeError(f"Class {cls.__name__} does not have a valid __init__ method")

        params = inspect.signature(init).parameters
        if "input_shape" not in params:
            raise TypeError(
                f"Class {cls.__name__} must have 'input_shape' parameters in its __init__ method"
            )

        # Ensure that input_shape has the correct types
        hints = get_type_hints(init)
        if hints.get("input_shape") != List[int]:
            raise TypeError(
                f"Parameter 'input_shape' in class {cls.__name__} must have type 'List[int]'"
            )

    def scan(self) -> None:
        """Run torchscan on the model."""
        torchscan.summary(self, tuple(self.input_shape), receptive_field=True)

    @abstractmethod
    def forward(self, x: torch.Tensor) -> torch.Tensor:
        """Forward pass of the neural circuit."""
        x = x
        raise NotImplementedError("Each subclass must implement its own forward method.")

    @property
    def input_shape(self) -> List[int]:
        """Return the shape of the input tensor."""
        return self._input_shape

    @property
    def output_shape(self) -> List[int]:
        """Return the shape of the output tensor."""
        device = next(self.parameters()).device
        with torch.no_grad():
            return list(
                self.forward(torch.zeros(1, *self.input_shape).to(device)).shape[1:]
            )

    @staticmethod
    def str_to_activation(act: str) -> nn.Module:
<<<<<<< HEAD
        """Convert a string to an activation function.

        Args:
        ----
        act (str): The name of the activation function.

        Returns:
        -------
        nn.Module: The activation function.

        """
        act = str.lower(act)
        if act in ACTIVATION_MAP:
            return ACTIVATION_MAP[act]()
        raise ValueError(f"Unknown activation function: {act}")
=======
        return Activation[act]()
>>>>>>> 808b968f
<|MERGE_RESOLUTION|>--- conflicted
+++ resolved
@@ -7,20 +7,7 @@
 import torch
 import torch.nn as nn
 import torchscan
-
-<<<<<<< HEAD
-ACTIVATION_MAP = {
-    "elu": lambda: nn.ELU(inplace=False),
-    "relu": lambda: nn.ReLU(inplace=False),
-    "tanh": lambda: nn.Tanh(),
-    "softplus": lambda: nn.Softplus(),
-    "identity": lambda: nn.Identity(inplace=False),
-    "leakyrelu": lambda: nn.LeakyReLU(negative_slope=0.01, inplace=False),
-}
-=======
 from retinal_rl.models.util import Activation
->>>>>>> 808b968f
-
 
 class NeuralCircuit(nn.Module, ABC):
     """Base class for neural circuits."""
@@ -94,7 +81,6 @@
 
     @staticmethod
     def str_to_activation(act: str) -> nn.Module:
-<<<<<<< HEAD
         """Convert a string to an activation function.
 
         Args:
@@ -107,9 +93,4 @@
 
         """
         act = str.lower(act)
-        if act in ACTIVATION_MAP:
-            return ACTIVATION_MAP[act]()
-        raise ValueError(f"Unknown activation function: {act}")
-=======
-        return Activation[act]()
->>>>>>> 808b968f
+        return Activation[act]()