--- conflicted
+++ resolved
@@ -107,16 +107,11 @@
         self._maybe_sample_actions(True, result)
 
         # TODO: hack piping the rnn_state through the result dict
-<<<<<<< HEAD
         
         rnn_node = [node for node in self.brain.connectome.successors("rnn_state")]
         assert len(rnn_node) <= 1, "RNN state should have exactly one successor"
         if len(rnn_node) == 1:
-            core_out = responses[rnn_node[0]][1] # TODO: indexing 1 here is hacky again
-=======
-        if "rnn_state" in responses:
-            core_out = responses["rnn_state"][rnn_state_index]
->>>>>>> 8ccac8df
+            core_out = responses[rnn_node[0]][rnn_state_index]
             result["new_rnn_states"] = core_out
             result["latent_states"] = core_out
         elif len(rnn_node) == 0:
