--- conflicted
+++ resolved
@@ -1,21 +1,18 @@
 """Main entry point for the retinal RL project."""
 
 import sys
+import os
 
 import hydra
 import torch
 from omegaconf import DictConfig
 
-<<<<<<< HEAD
 from retinal_rl.classification.objective import ClassificationContext
 from retinal_rl.models.brain import Brain
 from retinal_rl.models.optimizer import BrainOptimizer
-=======
-from retinal_rl.classification.dataset import ScaleShiftTransform
 from retinal_rl.framework_interface import TrainingFramework
 from retinal_rl.models.brain import Brain
 from retinal_rl.rl.sample_factory.sf_framework import SFFramework
->>>>>>> 808b968f
 from runner.analyze import analyze
 from runner.dataset import get_datasets
 from runner.debug import check_parameter_overlap, compare_gradient_computation
@@ -37,11 +34,6 @@
         sys.exit(0)
 
     device = torch.device(cfg.system.device)
-<<<<<<< HEAD
-=======
-    brain = Brain(**cfg.brain).to(device) # TODO: Discuss: Why necessary to be instantiated outside framework?
-    optimizer = torch.optim.Adam(brain.parameters(), lr=cfg.training.learning_rate)
->>>>>>> 808b968f
 
     brain = Brain(**cfg.experiment.brain).to(device)
     brain_optimizer = BrainOptimizer[ClassificationContext](
@@ -53,86 +45,51 @@
         # brain.visualize_connectome()
         sys.exit(0)
 
-<<<<<<< HEAD
-    train_set, test_set = get_datasets(cfg)
-
-    brain, brain_optimizer, histories, completed_epochs = initialize(
-        cfg,
-        brain,
-        brain_optimizer,
-    )
-    # Sanity checking
-    check_parameter_overlap(brain_optimizer)
-
-    # Debug mode operations
-    if cfg.command == "debug":
-        print("Running debug checks...")
-
-        print("\nComparing gradient computation methods:")
-        gradients_match, discrepancies = compare_gradient_computation(
-            device, brain, brain_optimizer, train_set
-        )
-
-        if gradients_match:
-            print("All gradients match within tolerance.")
-        else:
-            print("Discrepancies found in gradient computation:")
-            for param, diff in discrepancies.items():
-                if diff is None:
-                    print(f"  {param}: Mismatch (one gradient is None)")
-                else:
-                    print(f"  {param}: {diff}")
-
-        print("\nDebug checks completed.")
-        sys.exit(0)
-
-    if cfg.command == "train":
-        train(
-=======
     framework: TrainingFramework
 
     cache_path = os.path.join(hydra.utils.get_original_cwd(), "cache")
-    if cfg.framework == "rl":
+    if cfg.experiment.framework == "rl":
         framework = SFFramework(cfg, data_root=cache_path)
     else:
         # TODO: Make ClassifierEngine
+        train_set, test_set = get_datasets(cfg)
 
-        # Load CIFAR-10 dataset TODO: This should be ClassifierEngine.initialize
-        transform = transforms.Compose(
-            [
-                ScaleShiftTransform(cfg.dataset.visual_field, cfg.dataset.scale_range),
-                transforms.ToTensor(),
-                transforms.Normalize((0.5, 0.5, 0.5), (0.5, 0.5, 0.5)),
-            ]
-        )
-        train_set: Dataset[Tuple[Tensor, int]] = CIFAR10(
-            root=cache_path, train=True, download=True, transform=transform
-        )
-        test_set: Dataset[Tuple[Tensor, int]] = CIFAR10(
-            root=cache_path, train=False, download=True, transform=transform
-        )
-
-        brain, optimizer, histories, completed_epochs = initialize(
->>>>>>> 808b968f
+        brain, brain_optimizer, histories, completed_epochs = initialize(
             cfg,
             brain,
-<<<<<<< HEAD
             brain_optimizer,
-            train_set,
-            test_set,
-            completed_epochs,
-            histories,
-=======
-            optimizer,
->>>>>>> 808b968f
         )
+        # Sanity checking
+        check_parameter_overlap(brain_optimizer)
 
-        if cfg.command.run_mode == "train":
+        # Debug mode operations
+        if cfg.command == "debug":
+            print("Running debug checks...")
+
+            print("\nComparing gradient computation methods:")
+            gradients_match, discrepancies = compare_gradient_computation(
+                device, brain, brain_optimizer, train_set
+            )
+
+            if gradients_match:
+                print("All gradients match within tolerance.")
+            else:
+                print("Discrepancies found in gradient computation:")
+                for param, diff in discrepancies.items():
+                    if diff is None:
+                        print(f"  {param}: Mismatch (one gradient is None)")
+                    else:
+                        print(f"  {param}: {diff}")
+
+            print("\nDebug checks completed.")
+            sys.exit(0)
+
+        if cfg.command == "train":
             train(
                 cfg,
                 device,
                 brain,
-                optimizer,
+                brain_optimizer,
                 train_set,
                 test_set,
                 completed_epochs,
@@ -140,7 +97,7 @@
             )
             sys.exit(0)
 
-        if cfg.command.run_mode == "analyze":
+        if cfg.command == "analyze":
             analyze(
                 cfg, device, brain, histories, train_set, test_set, completed_epochs
             )
@@ -152,13 +109,8 @@
         framework.train()
         sys.exit(0)
 
-<<<<<<< HEAD
-    if cfg.command == "analyze":
-        analyze(cfg, device, brain, histories, train_set, test_set, completed_epochs)
-=======
     if cfg.command.run_mode == "analyze":
         framework.analyze(cfg, device, brain, histories, None, None, completed_epochs)
->>>>>>> 808b968f
         sys.exit(0)
 
     raise ValueError("Invalid run_mode")
